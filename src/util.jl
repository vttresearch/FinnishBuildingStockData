--- conflicted
+++ resolved
@@ -265,7 +265,6 @@
 
 
 """
-<<<<<<< HEAD
     merge_spine_modules!(m::Module, args::Module...)
 
 Merge the contents of Spine modules into `m`.
@@ -283,23 +282,10 @@
         end
     end
     return m
-=======
-    _get_spine_relclass(m::Module, name::Symbol, objclss::Vector{Symbol})
-
-Helper function to fetch existing RelationshipClass or create one if missing.
-"""
-function _get_spine_relclass(m::Module, name::Symbol, objclss::Vector{Symbol})
-    get(
-        m._spine_relationship_classes,
-        name,
-        RelationshipClass(name, objclss, Vector{RelationshipLike}())
-    )
->>>>>>> eda307f2
-end
-
-
-"""
-<<<<<<< HEAD
+end
+
+
+"""
     _getfield(m::Module, field::Symbol, default::Dict=Dict())
 
 Try to get `field` from `m`, create `default` if unable.
@@ -351,26 +337,4 @@
     return p
 end
 _merge!(v::Vector...) = unique!(append!(v...))
-_merge!(args...) = merge!(args...)
-=======
-    _parse_db_values!(raw::Dict)
-
-Parse exported database values into something manageable.
-"""
-function _parse_db_values!(raw::Dict)
-    to_parse = Dict(
-        "object_parameters" => 3,
-        "relationship_parameters" => 3,
-        "relationship_parameter_values" => 4,
-        "object_parameter_values" => 4,
-        "parameter_value_lists" => 2
-    )
-    for (key, ind) in to_parse
-        data = get(raw, key, nothing)
-        if !isnothing(data)
-            map(r -> setindex!(r, parse_db_value(r[ind]), ind), data)
-        end
-    end
-    return raw
-end
->>>>>>> eda307f2
+_merge!(args...) = merge!(args...)